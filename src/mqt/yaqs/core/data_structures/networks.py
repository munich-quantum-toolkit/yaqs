--- conflicted
+++ resolved
@@ -357,12 +357,6 @@
         Args:
             sites (list[int]): A list of exactly two adjacent site indices (i, i+1).
 
-<<<<<<< HEAD
-    def get_schmidt_spectrum(self, sites: list[int]) -> NDArray[float]:
-        assert len(sites) == 2, "Schmidt spectrum not defined on a bond."
-        assert sites[0] + 1 == sites[1], "Schmidt spectrum defined on long-range sites."
-        K = 500
-=======
         Returns:
             NDArray[np.float64]: The Schmidt spectrum (length 500),
             with unused entries filled with NaN.
@@ -370,16 +364,11 @@
         assert len(sites) == 2, "Schmidt spectrum is defined on a bond (two adjacent sites)."
         assert sites[0] + 1 == sites[1], "Schmidt spectrum only defined for nearest-neighbor cut."
         top_schmidt_vals = 500
->>>>>>> 029ef1bb
         i, j = sites
         a, b = self.tensors[i], self.tensors[j]
 
         if a.shape[2] == 1:
-<<<<<<< HEAD
-            padded = np.full(K, np.nan)
-=======
             padded = np.full(top_schmidt_vals, np.nan)
->>>>>>> 029ef1bb
             padded[0] = 1.0
             return padded
 
@@ -390,17 +379,9 @@
 
         _, s_vec, _ = np.linalg.svd(theta_mat, full_matrices=False)
 
-<<<<<<< HEAD
-        # 4) pad or trim to length 500
-        padded = np.full(K, np.nan)
-        padded[:min(K, len(s_vec))] = s_vec[:K]
-        return padded
-
-=======
         padded = np.full(top_schmidt_vals, np.nan)
         padded[: min(top_schmidt_vals, len(s_vec))] = s_vec[:top_schmidt_vals]
         return padded
->>>>>>> 029ef1bb
 
     def flip_network(self) -> None:
         """Flip MPS.
