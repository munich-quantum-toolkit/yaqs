# Copyright (c) 2025 Chair for Design Automation, TUM
# All rights reserved.
#
# SPDX-License-Identifier: MIT
#
# Licensed under the MIT License

"""Utility functions for quantum circuit generation.

This module provides helper routines used in the YAQS circuit library:
- `extract_u_parameters`: decompose a 2x2 SU(2) unitary matrix into U3 gate parameters (θ, φ, λ).
- `add_random_single_qubit_rotation`: append a random single-qubit U3 rotation to a `QuantumCircuit`, 
sampling the axis uniformly on the Bloch sphere.
"""

# ignore non-lowercase argument names for physics notation

from __future__ import annotations

from typing import TYPE_CHECKING

import numpy as np
from scipy.linalg import expm

if TYPE_CHECKING:
    from numpy.random import Generator
<<<<<<< HEAD
=======
    from numpy.typing import NDArray
    from qiskit.circuit import QuantumCircuit
>>>>>>> ae86295f


def extract_u_parameters(
    matrix: NDArray[np.complex128],
) -> tuple[float, float, float]:
    """Extract θ, φ, λ from a 2x2 SU(2) unitary `matrix`.

    This removes any global phase and then solves
    matrix = U3(θ,φ,λ) exactly.

    Args:
        matrix: 2x2 complex array (must be SU(2), det=1 up to phase).

    Returns:
        A tuple (θ, φ, λ) of real gate angles.
    """
    assert matrix.shape == (2, 2), "Input must be a 2x2 matrix."

    # strip global phase
    u: NDArray[np.complex128] = matrix.astype(np.complex128)
    u *= np.exp(-1j * np.angle(u[0, 0]))

    a, b = u[0, 0], u[0, 1]
    c, d = u[1, 0], u[1, 1]

    theta = 2 * np.arccos(np.clip(np.abs(a), -1.0, 1.0))
    sin_th2: float = float(np.sin(theta / 2))
    if np.isclose(sin_th2, 0.0):
        phi = 0.0
        lam = np.angle(d) - np.angle(a)
    else:
        phi = np.angle(c)
        lam = np.angle(-b)

    return float(theta), float(phi), float(lam)


def add_random_single_qubit_rotation(
    qc: QuantumCircuit,
    qubit: int,
    rng: Generator | None = None,
) -> None:
    """Append a random single-qubit rotation exp(-i θ n sigma) as a U3 gate.

    Samples:
      - θ ∈ [0, 2π)
      - axis n uniformly on the Bloch sphere

    Decomposes the resulting 2x2 into U3(θ,φ,λ) and does `qc.u(...)`.

    Args:
        qc: the circuit to modify.
        qubit: which wire to rotate.
        rng: if given, used instead of the global `np.random`.
    """
    sampler = rng if rng is not None else np.random

    # sample angles
    theta = sampler.uniform(0, 2 * np.pi)
    alpha = sampler.uniform(0, np.pi)
    phi = sampler.uniform(0, 2 * np.pi)

    # Bloch-sphere axis
    nx = np.sin(alpha) * np.cos(phi)
    ny = np.sin(alpha) * np.sin(phi)
    nz = np.cos(alpha)

    # Pauli matrices
    x = np.array([[0, 1], [1, 0]])
    y = np.array([[0, -1j], [1j, 0]])
    z = np.array([[1, 0], [0, -1]])

    h = nx * x + ny * y + nz * z
    u_mat = expm(-1j * theta * h)

    th_u3, ph_u3, lam_u3 = extract_u_parameters(u_mat)
    qc.u(th_u3, ph_u3, lam_u3, qubit)<|MERGE_RESOLUTION|>--- conflicted
+++ resolved
@@ -24,11 +24,8 @@
 
 if TYPE_CHECKING:
     from numpy.random import Generator
-<<<<<<< HEAD
-=======
     from numpy.typing import NDArray
     from qiskit.circuit import QuantumCircuit
->>>>>>> ae86295f
 
 
 def extract_u_parameters(
