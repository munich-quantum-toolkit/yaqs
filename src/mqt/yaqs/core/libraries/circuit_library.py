# Copyright (c) 2025 Chair for Design Automation, TUM
# All rights reserved.
#
# SPDX-License-Identifier: MIT
#
# Licensed under the MIT License

"""Library of useful quantum circuits.

This module provides functions for creating quantum circuits that simulate
the dynamics of the Ising and Heisenberg models. The functions create_ising_circuit
and create_Heisenberg_circuit construct Qiskit QuantumCircuit objects based on specified
parameters such as the number of qubits, interaction strengths, time steps, and total simulation time.
These circuits are used to simulate the evolution of quantum many-body systems under the
respective Hamiltonians.
"""

# ignore non-lowercase argument names for physics notation
# ruff: noqa: N803

from __future__ import annotations

import numpy as np
from qiskit.circuit import QuantumCircuit
from scipy.linalg import expm


def create_ising_circuit(
    L: int, J: float, g: float, dt: float, timesteps: int, *, periodic: bool = False
) -> QuantumCircuit:
    """Ising Trotter circuit with optional periodic boundary conditions.

    Create a quantum circuit for simulating the Ising model. When periodic is True,
    a long-range rzz gate is added between the last and first qubits in each timestep.

    Args:
        L (int): Number of qubits in the circuit.
        J (float): Coupling constant for the ZZ interaction.
        g (float): Transverse field strength.
        dt (float): Time step for the simulation.
        timesteps (int): Number of time steps to simulate.
        periodic (bool, optional): If True, add a long-range gate between qubits 0 and L-1.
                                   Defaults to False.

    Returns:
        QuantumCircuit: A quantum circuit representing the Ising model evolution.
    """
    # Angle on X rotation
    alpha = -2 * dt * g
    # Angle on ZZ rotation
    beta = -2 * dt * J

    circ = QuantumCircuit(L)
    for _ in range(timesteps):
        # Apply RX rotations on all qubits.
        for site in range(L):
            circ.rx(theta=alpha, qubit=site)

        # Even-odd nearest-neighbor interactions.
        for site in range(L // 2):
            circ.rzz(beta, qubit1=2 * site, qubit2=2 * site + 1)

        # Odd-even nearest-neighbor interactions.
        for site in range(1, L // 2):
            circ.rzz(beta, qubit1=2 * site - 1, qubit2=2 * site)

        # For odd L > 1, handle the last pair.
        if L % 2 != 0 and L != 1:
            circ.rzz(beta, qubit1=L - 2, qubit2=L - 1)

        # If periodic, add an additional long-range gate between qubit L-1 and qubit 0.
        if periodic and L > 1:
            circ.rzz(beta, qubit1=0, qubit2=L - 1)

    return circ


def create_2d_ising_circuit(
    num_rows: int, num_cols: int, J: float, g: float, dt: float, timesteps: int
) -> QuantumCircuit:
    """2D Ising Trotter circuit on a rectangular grid using a snaking MPS ordering.

    Args:
        num_rows (int): Number of rows in the qubit grid.
        num_cols (int): Number of columns in the qubit grid.
        J (float): Coupling constant for the ZZ interaction.
        g (float): Transverse field strength.
        dt (float): Time step for the simulation.
        timesteps (int): Number of Trotter steps.

    Returns:
        QuantumCircuit: A quantum circuit representing the 2D Ising model evolution with MPS-friendly ordering.
    """
    total_qubits = num_rows * num_cols
    circ = QuantumCircuit(total_qubits)

    # Define a helper function to compute the snaking index.
    def site_index(row: int, col: int) -> int:
        # For even rows, map left-to-right; for odd rows, map right-to-left.
        if row % 2 == 0:
            return row * num_cols + col
        return row * num_cols + (num_cols - 1 - col)

    # Single-qubit rotation and ZZ interaction angles.
    alpha = -2 * dt * g
    beta = -2 * dt * J

    for _ in range(timesteps):
        # Apply RX rotations to all qubits according to the snaking order.
        for row in range(num_rows):
            for col in range(num_cols):
                q = site_index(row, col)
                circ.rx(alpha, q)

        # Horizontal interactions: within each row, apply rzz gates between adjacent qubits.
        for row in range(num_rows):
            # Even bonds in the row.
            for col in range(0, num_cols - 1, 2):
                q1 = site_index(row, col)
                q2 = site_index(row, col + 1)
                circ.rzz(beta, q1, q2)
            # Odd bonds in the row.
            for col in range(1, num_cols - 1, 2):
                q1 = site_index(row, col)
                q2 = site_index(row, col + 1)
                circ.rzz(beta, q1, q2)

        # Vertical interactions: between adjacent rows.
        for col in range(num_cols):
            # Even bonds vertically.
            for row in range(0, num_rows - 1, 2):
                q1 = site_index(row, col)
                q2 = site_index(row + 1, col)
                circ.rzz(beta, q1, q2)
            # Odd bonds vertically.
            for row in range(1, num_rows - 1, 2):
                q1 = site_index(row, col)
                q2 = site_index(row + 1, col)
                circ.rzz(beta, q1, q2)

    return circ


def create_heisenberg_circuit(
    L: int, Jx: float, Jy: float, Jz: float, h: float, dt: float, timesteps: int
) -> QuantumCircuit:
    """Heisenberg Trotter circuit.

    Create a quantum circuit for simulating the Heisenberg model.

    Args:
        L (int): Number of qubits (sites) in the circuit.
        Jx (float): Coupling constant for the XX interaction.
        Jy (float): Coupling constant for the YY interaction.
        Jz (float): Coupling constant for the ZZ interaction.
        h (float): Magnetic field strength.
        dt (float): Time step for the simulation.
        timesteps (int): Number of time steps to simulate.

    Returns:
        QuantumCircuit: A quantum circuit representing the Heisenberg model evolution.
    """
    theta_xx = -2 * dt * Jx
    theta_yy = -2 * dt * Jy
    theta_zz = -2 * dt * Jz
    theta_z = -2 * dt * h

    circ = QuantumCircuit(L)
    for _ in range(timesteps):
        # Z application
        for site in range(L):
            circ.rz(phi=theta_z, qubit=site)

        # ZZ application
        for site in range(L // 2):
            circ.rzz(theta=theta_zz, qubit1=2 * site, qubit2=2 * site + 1)

        for site in range(1, L // 2):
            circ.rzz(theta=theta_zz, qubit1=2 * site - 1, qubit2=2 * site)

        if L % 2 != 0 and L != 1:
            circ.rzz(theta=theta_zz, qubit1=L - 2, qubit2=L - 1)

        # XX application
        for site in range(L // 2):
            circ.rxx(theta=theta_xx, qubit1=2 * site, qubit2=2 * site + 1)

        for site in range(1, L // 2):
            circ.rxx(theta=theta_xx, qubit1=2 * site - 1, qubit2=2 * site)

        if L % 2 != 0 and L != 1:
            circ.rxx(theta=theta_xx, qubit1=L - 2, qubit2=L - 1)

        # YY application
        for site in range(L // 2):
            circ.ryy(theta=theta_yy, qubit1=2 * site, qubit2=2 * site + 1)

        for site in range(1, L // 2):
            circ.ryy(theta=theta_yy, qubit1=2 * site - 1, qubit2=2 * site)

        if L % 2 != 0 and L != 1:
            circ.ryy(theta=theta_yy, qubit1=L - 2, qubit2=L - 1)

    return circ


def create_2d_heisenberg_circuit(
    num_rows: int, num_cols: int, Jx: float, Jy: float, Jz: float, h: float, dt: float, timesteps: int
) -> QuantumCircuit:
    """2D Heisenberg Trotter circuit on a rectangular grid using a snaking MPS ordering.

    Args:
        num_rows (int): Number of rows in the qubit grid.
        num_cols (int): Number of columns in the qubit grid.
        Jx (float): Coupling constant for the XX interaction.
        Jy (float): Coupling constant for the YY interaction.
        Jz (float): Coupling constant for the ZZ interaction.
        h (float): Single-qubit Z-field strength.
        dt (float): Time step for the simulation.
        timesteps (int): Number of Trotter steps.

    Returns:
        QuantumCircuit: A quantum circuit representing the 2D Heisenberg model evolution
                       with MPS-friendly ordering.
    """
    total_qubits = num_rows * num_cols
    circ = QuantumCircuit(total_qubits)

    # Define a helper function to compute the snaking index.
    def site_index(row: int, col: int) -> int:
        # For even rows, map left-to-right; for odd rows, map right-to-left.
        if row % 2 == 0:
            return row * num_cols + col
        return row * num_cols + (num_cols - 1 - col)

    # Define the Trotter angles
    theta_xx = -2.0 * dt * Jx
    theta_yy = -2.0 * dt * Jy
    theta_zz = -2.0 * dt * Jz
    theta_z = -2.0 * dt * h

    for _ in range(timesteps):
        # (1) Apply single-qubit Z rotations to all qubits
        for row in range(num_rows):
            for col in range(num_cols):
                q = site_index(row, col)
                circ.rz(theta_z, q)

        # (2) ZZ interactions
        # Horizontal even bonds
        for row in range(num_rows):
            for col in range(0, num_cols - 1, 2):
                q1 = site_index(row, col)
                q2 = site_index(row, col + 1)
                circ.rzz(theta_zz, q1, q2)
        # Horizontal odd bonds
        for row in range(num_rows):
            for col in range(1, num_cols - 1, 2):
                q1 = site_index(row, col)
                q2 = site_index(row, col + 1)
                circ.rzz(theta_zz, q1, q2)
        # Vertical even bonds
        for col in range(num_cols):
            for row in range(0, num_rows - 1, 2):
                q1 = site_index(row, col)
                q2 = site_index(row + 1, col)
                circ.rzz(theta_zz, q1, q2)
        # Vertical odd bonds
        for col in range(num_cols):
            for row in range(1, num_rows - 1, 2):
                q1 = site_index(row, col)
                q2 = site_index(row + 1, col)
                circ.rzz(theta_zz, q1, q2)

        # (3) XX interactions
        # Horizontal even bonds
        for row in range(num_rows):
            for col in range(0, num_cols - 1, 2):
                q1 = site_index(row, col)
                q2 = site_index(row, col + 1)
                circ.rxx(theta_xx, q1, q2)
        # Horizontal odd bonds
        for row in range(num_rows):
            for col in range(1, num_cols - 1, 2):
                q1 = site_index(row, col)
                q2 = site_index(row, col + 1)
                circ.rxx(theta_xx, q1, q2)
        # Vertical even bonds
        for col in range(num_cols):
            for row in range(0, num_rows - 1, 2):
                q1 = site_index(row, col)
                q2 = site_index(row + 1, col)
                circ.rxx(theta_xx, q1, q2)
        # Vertical odd bonds
        for col in range(num_cols):
            for row in range(1, num_rows - 1, 2):
                q1 = site_index(row, col)
                q2 = site_index(row + 1, col)
                circ.rxx(theta_xx, q1, q2)

        # (4) YY interactions
        # Horizontal even bonds
        for row in range(num_rows):
            for col in range(0, num_cols - 1, 2):
                q1 = site_index(row, col)
                q2 = site_index(row, col + 1)
                circ.ryy(theta_yy, q1, q2)
        # Horizontal odd bonds
        for row in range(num_rows):
            for col in range(1, num_cols - 1, 2):
                q1 = site_index(row, col)
                q2 = site_index(row, col + 1)
                circ.ryy(theta_yy, q1, q2)
        # Vertical even bonds
        for col in range(num_cols):
            for row in range(0, num_rows - 1, 2):
                q1 = site_index(row, col)
                q2 = site_index(row + 1, col)
                circ.ryy(theta_yy, q1, q2)
        # Vertical odd bonds
        for col in range(num_cols):
            for row in range(1, num_rows - 1, 2):
                q1 = site_index(row, col)
                q2 = site_index(row + 1, col)
                circ.ryy(theta_yy, q1, q2)

    return circ


<<<<<<< HEAD

def nearest_neighbour_random_circuit(
    n_qubits: int,
    layers: int,
    seed: int = 42,
) -> QuantumCircuit:
    """Creates a random circuit with single- and two-qubit nearest-neighbor gates.

    Gates are sampled following the prescription in https://arxiv.org/abs/2002.07730.

    Returns:
        A `QuantumCircuit` on `n_qubits` implementing `layers` of alternating
        random single-qubit rotations and nearest‑neighbor CZ/CX entanglers.
    """
    rng = np.random.default_rng(seed)
=======
def nearest_neighbour_random_circuit(n_qubits, layers, seed=42):
    """Creates a random circuit with single- and two qubit nearest
    neighbor gates which are not Haar distributed
    as in https://arxiv.org/abs/2002.07730.

    The rotation coefficients are sampled according to https://arxiv.org/abs/2002.07730
    and then transferred to parameters that match the U3 gate class in
    qiskit via extract_u_parameters(U).
    """
    np.random.seed(seed)
>>>>>>> 6bcecb62
    qc = QuantumCircuit(n_qubits)

    for layer in range(layers):
        # Single-qubit random rotations
        for qubit in range(n_qubits):
            add_random_single_qubit_rotation(qc, qubit, rng)

        # Two-qubit entangling gates
        if layer % 2 == 0:
            # Even layer → pair (1,2), (3,4), ...
            pairs = [(i, i + 1) for i in range(1, n_qubits - 1, 2)]
        else:
            # Odd layer → pair (0,1), (2,3), ...
            pairs = [(i, i + 1) for i in range(0, n_qubits - 1, 2)]

        for q1, q2 in pairs:
            if rng.random() < 0.5:
                qc.cz(q1, q2)
            else:
                qc.cx(q1, q2)

        qc.barrier()

    return qc


def extract_u_parameters(U):
    """Given a 2x2 SU(2) unitary matrix U, extract the parameters (theta, phi, lambda)
    such that U = U(theta, phi, lambda).

    Args:
        U (np.ndarray): 2x2 unitary matrix (must be SU(2), i.e., det = 1 or global phase irrelevant)

    Returns:
        theta, phi, lambda (floats): Parameters of the u gate
    """
    assert U.shape == (2, 2), "Input must be a 2x2 matrix."

    U *= np.exp(-1j * np.angle(U[0, 0]))

    a, b = U[0, 0], U[0, 1]
    c, d = U[1, 0], U[1, 1]

    # Get theta from a (ensure real input)
    theta = 2 * np.arccos(np.clip(np.abs(a), -1.0, 1.0))  # real-valued theta

    # Protect against sin(theta/2) ≈ 0
    sin_theta_2 = np.sin(theta / 2)
    if np.isclose(sin_theta_2, 0.0):
        phi = 0.0
        lam = np.angle(d) - np.angle(a)
    else:
        phi = np.angle(c)
        lam = np.angle(-b)

    # Cast everything to float (real part only)
    return float(theta), float(phi), float(lam)


def add_random_single_qubit_rotation(qc, qubit) -> None:
    """Adds a single-qubit gate to `qc` that matches
    exp(-i * theta * n . sigma), using only standard `u(...)` gates.
    """
    # Sample angles
    theta = np.random.uniform(0, 2 * np.pi)
    alpha = np.random.uniform(0, np.pi)
    phi = np.random.uniform(0, 2 * np.pi)

    # Build rotation axis
    nx = np.sin(alpha) * np.cos(phi)
    ny = np.sin(alpha) * np.sin(phi)
    nz = np.cos(alpha)

    # Pauli matrices
    X = np.array([[0, 1], [1, 0]])
    Y = np.array([[0, -1j], [1j, 0]])
    Z = np.array([[1, 0], [0, -1]])
    H = nx * X + ny * Y + nz * Z

    # Build the unitary
    U = expm(-1j * theta * H)

    # Convert to U3 parameters
    theta_u3, phi_u3, lambda_u3 = extract_u_parameters(U)

    # Add gate to circuit
    qc.u(theta_u3, phi_u3, lambda_u3, qubit)<|MERGE_RESOLUTION|>--- conflicted
+++ resolved
@@ -327,7 +327,6 @@
     return circ
 
 
-<<<<<<< HEAD
 
 def nearest_neighbour_random_circuit(
     n_qubits: int,
@@ -343,18 +342,6 @@
         random single-qubit rotations and nearest‑neighbor CZ/CX entanglers.
     """
     rng = np.random.default_rng(seed)
-=======
-def nearest_neighbour_random_circuit(n_qubits, layers, seed=42):
-    """Creates a random circuit with single- and two qubit nearest
-    neighbor gates which are not Haar distributed
-    as in https://arxiv.org/abs/2002.07730.
-
-    The rotation coefficients are sampled according to https://arxiv.org/abs/2002.07730
-    and then transferred to parameters that match the U3 gate class in
-    qiskit via extract_u_parameters(U).
-    """
-    np.random.seed(seed)
->>>>>>> 6bcecb62
     qc = QuantumCircuit(n_qubits)
 
     for layer in range(layers):
