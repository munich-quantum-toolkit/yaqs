# Copyright (c) 2023 - 2025 Chair for Design Automation, TUM
# All rights reserved.
#
# SPDX-License-Identifier: MIT
#
# Licensed under the MIT License

"""Library of quantum gates.

This module defines a collection of quantum gate classes used in quantum simulations.
Each gate is implemented as a class derived from BaseGate and includes its matrix representation,
tensor form, interactions, and generator(s). The module provides concrete implementations
for standard gates. The GateLibrary class aggregates all these gate classes for easy access.
"""

from __future__ import annotations

from typing import TYPE_CHECKING

import numpy as np

if TYPE_CHECKING:
    from numpy.typing import NDArray
    from qiskit.circuit import Parameter


def split_tensor(tensor: NDArray[np.complex128]) -> list[NDArray[np.complex128]]:
    """Splits a two-qubit tensor into two tensors using Singular Value Decomposition (SVD).

    Args:
        tensor: A 4-dimensional tensor with shape (2, 2, 2, 2).

    Returns:
        list[NDArray[np.complex128]]: A list containing two tensors resulting from the split.
            - The first tensor has shape (2, 2, bond_dimension, 1).
            - The second tensor has shape (2, 2, bond_dimension, 1).
    """
    assert tensor.shape == (2, 2, 2, 2)

    # Splits two-qubit matrix
    matrix = np.transpose(tensor, (0, 2, 1, 3))
    dims = matrix.shape
    matrix = np.reshape(matrix, (dims[0] * dims[1], dims[2] * dims[3]))
    u_mat, s_list, v_mat = np.linalg.svd(matrix, full_matrices=False)
    s_list = s_list[s_list > 1e-6]
    u_mat = u_mat[:, 0 : len(s_list)]
    v_mat = v_mat[0 : len(s_list), :]

    tensor1 = u_mat
    tensor2 = np.diag(s_list) @ v_mat

    # Reshape into physical dimensions and bond dimension
    tensor1 = np.reshape(tensor1, (2, 2, tensor1.shape[1]))
    tensor2 = np.reshape(tensor2, (tensor2.shape[0], 2, 2))
    tensor2 = np.transpose(tensor2, (1, 2, 0))

    # Add dummy dimension to boundaries
    tensor1 = np.expand_dims(tensor1, axis=2)
    tensor2 = np.expand_dims(tensor2, axis=3)
    return [tensor1, tensor2]


def extend_gate(tensor: NDArray[np.complex128], sites: list[int]) -> list[NDArray[np.complex128]]:
    """Extends gate to long-range MPO.

    Extends a given gate tensor to a Matrix Product Operator (MPO) by adding identity tensors
    between specified sites.

    Args:
        tensor: The input gate tensor to be extended.
        sites: A list of site indices where the gate tensor is to be applied.

    Returns:
        MPO: The resulting Matrix Product Operator with the gate tensor extended over the specified sites.

    Notes:
        - The function handles cases where the input tensor is split into either 2 or 3 tensors.
        - Identity tensors are inserted between the specified sites.
        - If the sites are provided in reverse order, the resulting MPO tensors are reversed and
          transposed accordingly.
    """
    tensors = split_tensor(tensor)
    if len(tensors) == 2:
        # Adds identity tensors between sites
        mpo_tensors = [tensors[0]]
        for _ in range(np.abs(sites[0] - sites[1]) - 1):
            previous_right_bond = mpo_tensors[-1].shape[3]
            identity_tensor = np.zeros((2, 2, previous_right_bond, previous_right_bond))
            for i in range(previous_right_bond):
                identity_tensor[:, :, i, i] = np.identity(2)
            mpo_tensors.append(identity_tensor)
        mpo_tensors.append(tensors[1])

        if sites[1] < sites[0]:
            mpo_tensors.reverse()
            for idx in range(len(mpo_tensors)):
                mpo_tensors[idx] = np.transpose(mpo_tensors[idx], (0, 1, 3, 2))

    elif len(tensors) == 3:
        mpo_tensors = [tensors[0]]
        for _ in range(np.abs(sites[0] - sites[1]) - 1):
            previous_right_bond = mpo_tensors[-1].shape[3]
            identity_tensor = np.zeros((2, 2, previous_right_bond, previous_right_bond))
            for i in range(previous_right_bond):
                identity_tensor[:, :, i, i] = np.identity(2)
            mpo_tensors.append(identity_tensor)
        mpo_tensors.append(tensors[1])
        for _ in range(np.abs(sites[1] - sites[2]) - 1):
            previous_right_bond = mpo_tensors[-1].shape[3]
            identity_tensor = np.zeros((2, 2, previous_right_bond, previous_right_bond))
            for i in range(previous_right_bond):
                identity_tensor[:, :, i, i] = np.identity(2)
            mpo_tensors.append(identity_tensor)
        mpo_tensors.append(tensors[2])

    return mpo_tensors


class BaseGate:
    """Base class representing a quantum gate.

    Attributes:
        name: The name of the gate.
        matrix: The matrix representation of the gate.
        interaction: The interaction type or level of the gate.
        tensor: The tensor representation of the gate.
        generator: The generator(s) for the gate.

    Methods:
        set_sites(*sites: int) -> None:
            Sets the sites on which the gate acts.
    """

    name: str = "custom"
    matrix: NDArray[np.complex128]
    interaction: int
    tensor: NDArray[np.complex128]
    generator: NDArray[np.complex128] | list[NDArray[np.complex128]]
    sites: list[int]

    def __init__(self, mat: NDArray[np.complex128]) -> None:
        """Initializes a BaseGate instance with the given matrix.

        Args:
            mat: The matrix representation of the gate.

        Raises:
            ValueError: If the matrix is not square.
            ValueError: If the matrix size is not a power of 2.
        """
        if mat.shape[0] != mat.shape[1]:
            msg = "Matrix must be square"
            raise ValueError(msg)

        log = np.log2(mat.shape[0])

        self.matrix = mat
        self.tensor = mat
        self.interaction = int(log)

    def set_sites(self, *sites: int | list[int]) -> None:
        """Sets the sites for the gate.

        Args:
            *sites: Variable-length argument list specifying site indices.

        Raises:
            ValueError: If the number of sites does not match the interaction level of the gate.
        """
        sites_list = []
        for s in sites:
            if isinstance(s, int):
                sites_list.append(s)
            else:
                sites_list.extend(s)

        # enforce the right number of sites
        if len(sites_list) != self.interaction:
            msg = f"Number of sites {len(sites_list)} must be equal to the interaction level {self.interaction}"
            raise ValueError(msg)

        # store as the proper type
        self.sites = sites_list

    def __add__(self, other: BaseGate) -> BaseGate:
        """Adds two gates together.

        Args:
            other: The gate to be added.

        Raises:
            ValueError: If the gates have different interaction levels.

        Returns:
            BaseGate: A new gate representing the sum of the two gates.
        """
        if self.interaction != other.interaction:
            msg = "Cannot add gates with different interaction"
            raise ValueError(msg)
        return BaseGate(self.matrix + other.matrix)

    def __sub__(self, other: BaseGate) -> BaseGate:
        """Subtracts one gate from another.

        Args:
            other: The gate to be subtracted.

        Raises:
            ValueError: If the gates have different interaction levels.

        Returns:
            BaseGate: A new gate representing the difference between the two gates.
        """
        if self.interaction != other.interaction:
            msg = "Cannot subtract gates with different interaction"
            raise ValueError(msg)
        return BaseGate(self.matrix - other.matrix)

    def __mul__(self, other: BaseGate | complex) -> BaseGate:
        """Multiplies two gates or scales a gate by a scalar.

        Args:
            other: The gate or scalar to multiply.

        Raises:
            ValueError: If the gates have different interaction levels (when multiplying two gates).

        Returns:
            BaseGate: A new gate representing the product of the two gates or the scaled gate.
        """
        if isinstance(other, BaseGate):
            if self.interaction != other.interaction:
                msg = "Cannot multiply gates with different interaction"
                raise ValueError(msg)
            return BaseGate(self.matrix @ other.matrix)

        return BaseGate(self.matrix * other)

    def __rmul__(self, other: BaseGate | complex) -> BaseGate:
        """Multiplies a scalar or another gate with this gate (right multiplication).

        Args:
            other: The gate or scalar to multiply.

        Returns:
            BaseGate: A new gate representing the product.
        """
        return self.__mul__(other)

    def __matmul__(self, other: BaseGate) -> BaseGate:
        """Matrix multiplication using @ operator.

        Args:
            other: The other gate to multiply.

        Returns:
            BaseGate: A new BaseGate resulting from matrix multiplication.
        """
        return BaseGate(self.matrix @ other.matrix)

    def dag(self) -> BaseGate:
        """Returns the conjugate transpose (dagger) of the gate.

        Returns:
            BaseGate: A new gate representing the conjugate transpose of this gate.
        """
        return BaseGate(np.conj(self.matrix).T)

    def conj(self) -> BaseGate:
        """Returns the complex conjugate of the gate.

        Returns:
            BaseGate: A new gate representing the complex conjugate of this gate.
        """
        return BaseGate(np.conj(self.matrix))

    def trans(self) -> BaseGate:
        """Returns the transpose of the gate.

        Returns:
            BaseGate: A new gate representing the transpose of this gate.
        """
        return BaseGate(self.matrix.T)

    @classmethod
    def x(cls) -> X:
        """Returns the X gate.

        Returns:
            X: An instance of the X gate.
        """
        return X()

    @classmethod
    def y(cls) -> Y:
        """Returns the Y gate.

        Returns:
            Y: An instance of the Y gate.
        """
        return Y()

    @classmethod
    def z(cls) -> Z:
        """Returns the Z gate.

        Returns:
            Z: An instance of the Z gate.
        """
        return Z()

    @classmethod
    def h(cls) -> H:
        """Returns the H gate.

        Returns:
            H: An instance of the H gate.
        """
        return H()

    @classmethod
    def destroy(cls, d: int = 2) -> Destroy:
        """Returns the Destroy gate.

        Args:
            d: number of levels
        Returns:
            Destroy: An instance of the Destroy gate.
        """
        return Destroy(d)

    @classmethod
    def create(cls, d: int = 2) -> Create:
        """Returns the Create gate.

        Args:
            d: number of levels
        Returns:
            Create: An instance of the Create gate.
        """
        return Create(d)

    @classmethod
    def id(cls) -> Id:
        """Returns the Id gate.

        Returns:
            Id: An instance of the Id gate.
        """
        return Id()

    @classmethod
    def zero(cls) -> Zero:
        """Returns the Zero gate.

        Returns:
            Zero: An instance of the Zero gate.
        """
        return Zero()

    @classmethod
    def sx(cls) -> SX:
        """Returns the SX gate.

        Returns:
            SX: An instance of the SX gate.
        """
        return SX()

    @classmethod
    def rx(cls, params: list[Parameter]) -> Rx:
        """Returns the RX gate.

        Args:
            params (list[Parameter]): The rotation angle parameter.

        Returns:
            Rx: An instance of the RX gate.
        """
        return Rx(params)

    @classmethod
    def ry(cls, params: list[Parameter]) -> Ry:
        """Returns the RY gate.

        Args:
            params: The rotation angle parameter.

        Returns:
            Ry: An instance of the RY gate.
        """
        return Ry(params)

    @classmethod
    def rz(cls, params: list[Parameter]) -> Rz:
        """Returns the RZ gate.

        Args:
            params: The rotation angle parameter.

        Returns:
            Rz: An instance of the RZ gate.
        """
        return Rz(params)

    @classmethod
    def p(cls, params: list[Parameter]) -> Phase:
        """Returns the Phase gate.

        Args:
            params: The rotation angle parameter.

        Returns:
            Phase: An instance of the Phase gate.
        """
        return Phase(params)

    @classmethod
    def u(cls, params: list[Parameter]) -> U:
        """Returns the U gate.

        Args:
            params: The rotation angle parameters.

        Returns:
            U: An instance of the U gate.
        """
        return U(params)

    @classmethod
    def u2(cls, params: list[Parameter]) -> U2:
        """Returns the U2 gate.

        Args:
            params (list[Parameter]): The rotation angle parameters.

        Returns:
            U2: An instance of the U2 gate.
        """
        return U2(params)

    @classmethod
    def cx(cls) -> CX:
        """Returns the CX gate.

        Returns:
            CX: An instance of the CX gate.
        """
        return CX()

    @classmethod
    def cz(cls) -> CZ:
        """Returns the CZ gate.

        Returns:
            CZ: An instance of the CZ gate.
        """
        return CZ()

    @classmethod
    def cp(cls, params: list[Parameter]) -> CPhase:
        """Returns the CPhase gate.

        Args:
            params: The rotation angle parameter.

        Returns:
            CPhase: An instance of the CPhase gate.
        """
        return CPhase(params)

    @classmethod
    def swap(cls) -> SWAP:
        """Returns the SWAP gate.

        Returns:
            SWAP: An instance of the SWAP gate.
        """
        return SWAP()

    @classmethod
    def rxx(cls, params: list[Parameter]) -> Rxx:
        """Returns the RXX gate.

        Args:
            params: The rotation angle parameter.

        Returns:
            Rxx: An instance of the RXX gate.
        """
        return Rxx(params)

    @classmethod
    def ryy(cls, params: list[Parameter]) -> Ryy:
        """Returns the RYY gate.

        Args:
            params: The rotation angle parameter.

        Returns:
            Ryy: An instance of the RYY gate.
        """
        return Ryy(params)

    @classmethod
    def rzz(cls, params: list[Parameter]) -> Rzz:
        """Returns the RZZ gate.

        Args:
            params: The rotation angle parameter.

        Returns:
            Rzz: An instance of the RZZ gate.
        """
        return Rzz(params)

    @classmethod
    def p0(cls) -> P0:
        """Returns the P0 projector.

        Returns:
            P0: An instance of the P0 gate.
        """
        return P0()

    @classmethod
    def p1(cls) -> P1:
        """Returns the P1 projector.

        Returns:
            P1: An instance of the P1 gate.
        """
        return P1()

    @classmethod
    def pvm(cls, bitstring: str) -> PVM:
        """Create a projection-valued measurement (PVM) operator.

        Args:
            bitstring: The computational basis bitstring (e.g., "0101") that the state
                should be projected onto.

        Returns:
            PVM: An instance of the PVM gate representing the projection.
        """
        return PVM(bitstring)

    @classmethod
    def runtime_cost(cls) -> RuntimeCost:
        """Create a runtime cost diagnostic operator.

        This is not a physical observable but a diagnostic metric that estimates
        the computational cost of simulating the network.

        Returns:
            RuntimeCost: An instance of the runtime cost diagnostic gate.
        """
        return RuntimeCost()

    @classmethod
    def max_bond(cls) -> MaxBond:
        """Create a maximum bond dimension diagnostic operator.

        This is not a physical observable but a diagnostic metric that reports
        the maximum bond dimension in the tensor network.

        Returns:
            MaxBond: An instance of the max bond dimension diagnostic gate.
        """
        return MaxBond()

    @classmethod
    def total_bond(cls) -> TotalBond:
        """Create a total bond dimension diagnostic operator.

        This is not a physical observable but a diagnostic metric that reports
        the sum of internal bond dimensions in the tensor network.

        Returns:
            TotalBond: An instance of the total bond dimension diagnostic gate.
        """
        return TotalBond()

    @classmethod
    def entropy(cls) -> Entropy:
        """Create an entropy diagnostic operator.

        This is a meta-observable used to request the bipartite entanglement
        entropy across a given nearest-neighbor cut.

        Returns:
            Entropy: An instance of the entropy diagnostic gate.
        """
        return Entropy()

    @classmethod
    def schmidt_spectrum(cls) -> SchmidtSpectrum:
        """Create a Schmidt spectrum diagnostic operator.

        This is a meta-observable used to request the Schmidt coefficients
        across a given nearest-neighbor cut, padded or truncated to a fixed length.

        Returns:
            SchmidtSpectrum: An instance of the Schmidt spectrum diagnostic gate.
        """
        return SchmidtSpectrum()


class X(BaseGate):
    """Class representing the Pauli-X (NOT) gate.

    Attributes:
        name: The name of the gate ("x").
        matrix: The 2x2 matrix representation of the gate.
        interaction: The interaction level (1 for single-qubit gates).
        tensor: The tensor representation of the gate (same as the matrix).

    Methods:
        set_sites(*sites: int) -> None:
            Sets the site(s) where the gate is applied.
    """

    name = "x"

    def __init__(self) -> None:
        """Initializes the Pauli-X gate."""
        mat = np.array([[0, 1], [1, 0]])
        super().__init__(mat)


class Y(BaseGate):
    """Class representing the Pauli-Y gate.

    Attributes:
        name: The name of the gate ("y").
        matrix: The 2x2 matrix representation of the gate.
        interaction: The interaction level (1 for single-qubit gates).
        tensor: The tensor representation of the gate (same as the matrix).

    Methods:
        set_sites(*sites: int) -> None:
            Sets the site(s) where the gate is applied.
    """

    name = "y"

    def __init__(self) -> None:
        """Initializes the Pauli-Y gate."""
        mat = np.array([[0, -1j], [1j, 0]])
        super().__init__(mat)


class Z(BaseGate):
    """Class representing the Pauli-Z gate.

    Attributes:
        name: The name of the gate ("z").
        matrix: The 2x2 matrix representation of the gate.
        interaction: The interaction level (1 for single-qubit gates).
        tensor: The tensor representation of the gate (same as the matrix).

    Methods:
        set_sites(*sites: int) -> None:
            Sets the site(s) where the gate is applied.
    """

    name = "z"

    def __init__(self) -> None:
        """Initializes the Pauli-Z gate."""
        mat = np.array([[1, 0], [0, -1]])
        super().__init__(mat)


class H(BaseGate):
    """Class representing the Hadamard (H) gate.

    Attributes:
        name: The name of the gate ("h").
        matrix: The 2x2 matrix representation of the gate.
        interaction: The interaction level (1 for single-qubit gates).
        tensor: The tensor representation of the gate (same as the matrix).

    Methods:
        set_sites(*sites: int) -> None:
            Sets the site(s) where the gate is applied.
    """

    name = "h"

    def __init__(self) -> None:
        """Initializes the Hadamard gate."""
        mat = np.array([[1 / np.sqrt(2), 1 / np.sqrt(2)], [1 / np.sqrt(2), -1 / np.sqrt(2)]])
        super().__init__(mat)


class Destroy(BaseGate):
    """Class representing the Destroy (annihilation) gate.

    Attributes:
        name: The name of the gate ("destroy").
        matrix: The 2x2 matrix representation of the gate.
        interaction: The interaction level (1 for single-qubit gates).
        tensor: The tensor representation of the gate (same as the matrix).

    Methods:
        set_sites(*sites: int) -> None:
            Sets the site(s) where the gate is applied.
    """

    name = "destroy"

    def __init__(self, d: int = 2) -> None:
        """Initializes the Destroy gate.

        Args:
            d: Physical dimension.
        """
        mat = np.diag(np.sqrt(np.arange(1, d)), k=1)

        super().__init__(mat)


class Create(BaseGate):
    """Class representing the Create (creation) gate.

    Attributes:
        name: The name of the gate ("create").
        matrix: The 2x2 matrix representation of the gate.
        interaction: The interaction level (1 for single-qubit gates).
        tensor: The tensor representation of the gate (same as the matrix).

    Methods:
        set_sites(*sites: int) -> None:
            Sets the site(s) where the gate is applied.
    """

    name = "create"

    def __init__(self, d: int = 2) -> None:
        """Initializes the Create gate.

        Args:
            d: Physical dimension.
        """
        mat = np.diag(np.sqrt(np.arange(1, d)), k=-1)

        super().__init__(mat)


class Id(BaseGate):
    """Class representing the identity (Id) gate.

    Attributes:
        name: The name of the gate ("id").
        matrix: The 2x2 identity matrix.
        interaction: The interaction level (1 for single-qubit gates).
        tensor: The tensor representation of the gate (same as the matrix).

    Methods:
        set_sites(*sites: int) -> None:
            Sets the site(s) where the gate is applied.
    """

    name = "id"

    def __init__(self) -> None:
        """Initializes the identity gate."""
        mat = np.array([[1, 0], [0, 1]])
        super().__init__(mat)


class Zero(BaseGate):
    """Class representing the Zero gate.

    Attributes:
        name: The name of the gate ("zero").
        matrix: The 2x2 zero matrix.
        interaction: The interaction level (1 for single-qubit gates).
        tensor: The tensor representation of the gate (same as the matrix).

    Methods:
        set_sites(*sites: int) -> None:
            Sets the site(s) where the gate is applied.
    """

    name = "zero"

    def __init__(self) -> None:
        """Initializes the Zero gate."""
        mat = np.array([[0, 0], [0, 0]])
        super().__init__(mat)


class SX(BaseGate):
    """Class representing the square-root X (SX) gate.

    Attributes:
        name: The name of the gate ("sx").
        matrix: The 2x2 matrix representation of the gate.
        interaction: The interaction level (1 for single-qubit gates).
        tensor: The tensor representation of the gate (same as the matrix).

    Methods:
        set_sites(*sites: int) -> None:
            Sets the site(s) where the gate is applied.
    """

    name = "sx"

    def __init__(self) -> None:
        """Initializes the square-root X gate."""
        mat = 0.5 * np.array([[1 + 1j, 1 - 1j], [1 - 1j, 1 + 1j]])
        super().__init__(mat)


class Rx(BaseGate):
    """Class representing a rotation gate about the x-axis.

    Attributes:
        name: The name of the gate ("rx").
        matrix: The 2x2 matrix representation of the gate.
        interaction: The interaction level (1 for single-qubit gates).
        tensor: The tensor representation of the gate (same as the matrix).
        theta: The rotation angle parameter.

    Methods:
        set_sites(*sites: int) -> None:
            Sets the site(s) where the gate is applied.
    """

    name = "rx"

    def __init__(self, params: list[Parameter]) -> None:
        """Initializes the rotation gate about the x-axis.

        Args:
            params : list[Parameter]
            A list containing a single rotation angle (`theta`) parameter.
        """
        self.theta = params[0]
        mat = np.array([
            [np.cos(self.theta / 2), -1j * np.sin(self.theta / 2)],
            [-1j * np.sin(self.theta / 2), np.cos(self.theta / 2)],
        ])
        super().__init__(mat)


class Ry(BaseGate):
    """Class representing a rotation gate about the y-axis.

    Attributes:
        name: The name of the gate ("ry").
        matrix: The 2x2 matrix representation of the gate.
        interaction: The interaction level (1 for single-qubit gates).
        tensor: The tensor representation of the gate (same as the matrix).
        theta: The rotation angle parameter.

    Methods:
        set_sites(*sites: int) -> None:
            Sets the site(s) where the gate is applied.
    """

    name = "ry"

    def __init__(self, params: list[Parameter]) -> None:
        """Initializes the rotation gate about the y-axis.

        Args:
            params : list[Parameter]
            A list containing a single rotation angle (`theta`) parameter.
        """
        self.theta = params[0]
        mat = np.array([
            [np.cos(self.theta / 2), -np.sin(self.theta / 2)],
            [np.sin(self.theta / 2), np.cos(self.theta / 2)],
        ])
        super().__init__(mat)


class Rz(BaseGate):
    """Class representing a rotation gate about the z-axis.

    Attributes:
        name: The name of the gate ("rz").
        matrix: The 2x2 matrix representation of the gate.
        interaction: The interaction level (1 for single-qubit gates).
        tensor: The tensor representation of the gate (same as the matrix).
        theta: The rotation angle parameter.

    Methods:
        set_sites(*sites: int) -> None:
            Sets the site(s) where the gate is applied.
    """

    name = "rz"

    def __init__(self, params: list[Parameter]) -> None:
        """Initializes the rotation gate about the z-axis.

        Args:
            params : list[Parameter]
            A list containing a single rotation angle (`theta`) parameter.
        """
        self.theta = params[0]
        mat = np.array([
            [np.exp(-1j * self.theta / 2), 0],
            [0, np.exp(1j * self.theta / 2)],
        ])
        super().__init__(mat)


class Phase(BaseGate):
    """Class representing a phase gate.

    Attributes:
        name: The name of the gate ("p").
        matrix: The 2x2 matrix representation of the gate.
        interaction: The interaction level (1 for single-qubit gates).
        tensor: The tensor representation of the gate (same as the matrix).
        theta: The phase angle parameter.

    Methods:
        set_sites(*sites: int) -> None:
            Sets the site(s) where the gate is applied.
    """

    name = "p"

    def __init__(self, params: list[Parameter]) -> None:
        """Initializes the phase gate.

        Args:
            params : list[Parameter]
            A list containing a single rotation angle (`theta`) parameter.
        """
        self.theta = params[0]
        mat = np.array([[1, 0], [0, np.exp(1j * self.theta)]])
        super().__init__(mat)


class U2(BaseGate):
    """Class representing a U2 gate.

    Attributes:
        name: The name of the gate ("u2").
        matrix: The 2x2 matrix representation of the gate.
        interaction: The interaction level (1 for single-qubit gates).
        tensor: The tensor representation of the gate (same as the matrix).
        phi: The first rotation parameter.
        lam: The second rotation parameter.

    Methods:
        set_sites(*sites: int) -> None:
            Sets the site(s) where the gate is applied.
    """

    name = "u2"

    def __init__(self, params: list[Parameter]) -> None:
        """Initializes the U2 gate.

        Args:
            params: list[Parameter]
                A list containing two rotation angles [phi, lambda].
        """
        self.phi, self.lam = params

        inv_sqrt2 = 1 / np.sqrt(2)
        mat = inv_sqrt2 * np.array(
            [[1, -np.exp(1j * self.lam)], [np.exp(1j * self.phi), np.exp(1j * (self.phi + self.lam))]],
            dtype=np.complex128,
        )

        super().__init__(mat)


class U(BaseGate):
    """Class representing a U3 gate.

    Attributes:
        name: The name of the gate ("u").
        matrix: The 2x2 matrix representation of the gate.
        interaction: The interaction level (1 for single-qubit gates).
        tensor: The tensor representation of the gate (same as the matrix).
        theta: The first rotation parameter.
        phi: The second rotation parameter.
        lam: The third rotation parameter.

    Methods:
        set_sites(*sites: int) -> None:
            Sets the site(s) where the gate is applied.
    """

    name = "u"

    def __init__(self, params: list[Parameter]) -> None:
        """Initializes the U3 gate.

        Args:
            params : list[Parameter]
            A list containing a three rotation angle (theta, phi, lambda) parameters.
        """
        self.theta, self.phi, self.lam = params
        mat = np.array([
            [np.cos(self.theta / 2), -np.exp(1j * self.lam) * np.sin(self.theta / 2)],
            [
                np.exp(1j * self.phi) * np.sin(self.theta / 2),
                np.exp(1j * (self.phi + self.lam)) * np.cos(self.theta / 2),
            ],
        ])
        super().__init__(mat)


class CX(BaseGate):
    """Class representing the controlled-NOT (CX) gate.

    Attributes:
        name: The name of the gate ("cx").
        matrix: The 4x4 matrix representation of the gate.
        interaction: The interaction level (2 for two-qubit gates).
        tensor: The tensor representation reshaped to (2, 2, 2, 2).
        generator: The generator for the gate.
        mpo: An MPO representation generated from the gate tensor.
        sites: The control and target sites.

    Methods:
        set_sites(*sites: int) -> None:
            Sets the sites and updates the tensor and MPO.
    """

    name = "cx"

    def __init__(self) -> None:
        """Initializes the controlled-NOT (CX) gate."""
        mat = np.array([[1, 0, 0, 0], [0, 1, 0, 0], [0, 0, 0, 1], [0, 0, 1, 0]])
        super().__init__(mat)

    def set_sites(self, *sites: int | list[int]) -> None:
        """Sets the sites for the gate.

        Args:
            *sites: Variable-length argument list specifying site indices.

        Raises:
            ValueError: If the number of sites does not match the interaction level of the gate.
        """
        sites_list = []
        for s in sites:
            if isinstance(s, int):
                sites_list.append(s)
            else:
                sites_list.extend(s)

        if len(sites_list) != self.interaction:
            msg = f"Number of sites {len(sites_list)} must be equal to the interaction level {self.interaction}"
            raise ValueError(msg)

        self.sites = sites_list
        self.tensor: NDArray[np.complex128] = np.reshape(self.matrix, (2, 2, 2, 2))
        # Generator: π/4 (I-Z ⊗ I-X)
        self.generator = [(np.pi / 4) * np.array([[0, 0], [0, 2]]), np.array([[1, -1], [-1, 1]])]
        self.mpo_tensors = extend_gate(self.tensor, self.sites)
        if self.sites[1] < self.sites[0]:  # Adjust for reverse control/target
            self.tensor = np.transpose(self.tensor, (1, 0, 3, 2))


class CZ(BaseGate):
    """Class representing the controlled-Z (CZ) gate.

    Attributes:
        name: The name of the gate ("cz").
        matrix: The 4x4 matrix representation of the gate.
        interaction: The interaction level (2 for two-qubit gates).
        tensor: The tensor representation reshaped to (2, 2, 2, 2).
        generator: The generator for the gate.
        sites: The control and target sites.

    Methods:
        set_sites(*sites: int) -> None:
            Sets the sites and updates the tensor.
    """

    name = "cz"

    def __init__(self) -> None:
        """Initializes the controlled-Z (CZ) gate."""
        mat = np.array([[1, 0, 0, 0], [0, 1, 0, 0], [0, 0, 1, 0], [0, 0, 0, -1]])
        super().__init__(mat)

    def set_sites(self, *sites: int | list[int]) -> None:
        """Sets the sites for the gate.

        Args:
            *sites: Variable-length argument list specifying site indices.

        Raises:
            ValueError: If the number of sites does not match the interaction level of the gate.
        """
        sites_list = []
        for s in sites:
            if isinstance(s, int):
                sites_list.append(s)
            else:
                sites_list.extend(s)

        if len(sites_list) != self.interaction:
            msg = f"Number of sites {len(sites_list)} must be equal to the interaction level {self.interaction}"
            raise ValueError(msg)

        self.sites = sites_list
        self.tensor: NDArray[np.complex128] = np.reshape(self.matrix, (2, 2, 2, 2))
        # Generator: π/4 (I-Z ⊗ I-Z)
        self.generator = [(np.pi / 4) * np.array([[0, 0], [0, 2]]), np.array([[1, -1], [-1, 1]])]
        self.mpo_tensors = extend_gate(self.tensor, self.sites)
        if self.sites[1] < self.sites[0]:  # Adjust for reverse control/target
            self.tensor = np.transpose(self.tensor, (1, 0, 3, 2))


class CPhase(BaseGate):
    """Class representing the controlled phase (CPhase) gate.

    Attributes:
        name: The name of the gate ("cp").
        matrix: The 4x4 matrix representation of the gate.
        interaction: The interaction level (2 for two-qubit gates).
        tensor: The tensor representation reshaped to (2, 2, 2, 2).
        generator: The generator for the gate.
        sites: The control and target sites.
        theta: The angle parameter.

    Methods:
        set_sites(*sites: int) -> None:
            Sets the sites and updates the tensor.
    """

    name = "cp"

    def __init__(self, params: list[Parameter]) -> None:
        """Initializes the gate.

        Args:
            params : list[Parameter]
            A list containing a single rotation angle (`theta`) parameter.
        """
        self.theta = params[0]
        mat = np.array([[1, 0, 0, 0], [0, 1, 0, 0], [0, 0, 1, 0], [0, 0, 0, np.exp(1j * self.theta)]])
        super().__init__(mat)

    def set_sites(self, *sites: int | list[int]) -> None:
        """Sets the sites for the gate.

        Args:
            *sites: Variable-length argument list specifying site indices.

        Raises:
            ValueError: If the number of sites does not match the interaction level of the gate.
        """
        sites_list = []
        for s in sites:
            if isinstance(s, int):
                sites_list.append(s)
            else:
                sites_list.extend(s)

        if len(sites_list) != self.interaction:
            msg = f"Number of sites {len(sites_list)} must be equal to the interaction level {self.interaction}"
            raise ValueError(msg)

        self.sites = sites_list
        self.tensor: NDArray[np.complex128] = np.reshape(self.matrix, (2, 2, 2, 2))
        self.generator = [(self.theta / 2) * np.array([[1, 0], [0, -1]]), np.array([[1, 0], [0, 0]])]
        self.mpo_tensors = extend_gate(self.tensor, self.sites)


class SWAP(BaseGate):
    """Class representing the SWAP gate.

    Attributes:
        name: The name of the gate ("swap").
        matrix: The 4x4 matrix representation of the gate.
        interaction: The interaction level (2 for two-qubit gates).
        tensor: The tensor representation reshaped to (2, 2, 2, 2).
        sites: The sites involved in the swap.

    Methods:
        set_sites(*sites: int) -> None:
            Sets the sites and updates the tensor.
    """

    name = "swap"

    def __init__(self) -> None:
        """Initializes the SWAP gate."""
        mat = np.array([[1, 0, 0, 0], [0, 0, 1, 0], [0, 1, 0, 0], [0, 0, 0, 1]])
        super().__init__(mat)

    def set_sites(self, *sites: int | list[int]) -> None:
        """Sets the sites for the gate.

        Args:
            *sites: Variable-length argument list specifying site indices.

        Raises:
            ValueError: If the number of sites does not match the interaction level of the gate.
        """
        sites_list = []
        for s in sites:
            if isinstance(s, int):
                sites_list.append(s)
            else:
                sites_list.extend(s)

        if len(sites_list) != self.interaction:
            msg = f"Number of sites {len(sites_list)} must be equal to the interaction level {self.interaction}"
            raise ValueError(msg)

        self.sites = sites_list
        self.tensor: NDArray[np.complex128] = np.reshape(self.matrix, (2, 2, 2, 2))
        self.mpo_tensors = extend_gate(self.tensor, self.sites)


class Rxx(BaseGate):
    """Class representing a two-qubit rotation gate about the xx-axis.

    Attributes:
        name: The name of the gate ("rxx").
        matrix: The 4x4 matrix representation of the gate.
        interaction: The interaction level (2 for two-qubit gates).
        tensor: The tensor representation reshaped to (2, 2, 2, 2).
        generator: The generator for the gate.
        sites: The control and target sites.
        theta: The angle parameter.

    Methods:
        set_sites(*sites: int) -> None:
            Sets the sites and updates the tensor.
    """

    name = "rxx"
    interaction = 2

    def __init__(self, params: list[Parameter]) -> None:
        """Initializes the gate.

        Args:
            params : list[Parameter]
            A list containing a single rotation angle (`theta`) parameter.
        """
        self.theta = params[0]
        mat = np.array([
            [np.cos(self.theta / 2), 0, 0, -1j * np.sin(self.theta / 2)],
            [0, np.cos(self.theta / 2), -1j * np.sin(self.theta / 2), 0],
            [0, -1j * np.sin(self.theta / 2), np.cos(self.theta / 2), 0],
            [-1j * np.sin(self.theta / 2), 0, 0, np.cos(self.theta / 2)],
        ])
        super().__init__(mat)

    def set_sites(self, *sites: int | list[int]) -> None:
        """Sets the sites for the gate.

        Args:
            *sites: Variable-length argument list specifying site indices.

        Raises:
            ValueError: If the number of sites does not match the interaction level of the gate.
        """
        sites_list = []
        for s in sites:
            if isinstance(s, int):
                sites_list.append(s)
            else:
                sites_list.extend(s)

        if len(sites_list) != self.interaction:
            msg = f"Number of sites {len(sites_list)} must be equal to the interaction level {self.interaction}"
            raise ValueError(msg)

        self.sites = sites_list
        self.tensor: NDArray[np.complex128] = np.reshape(self.matrix, (2, 2, 2, 2))
        self.generator = [(self.theta / 2) * np.array([[0, 1], [1, 0]]), np.array([[0, 1], [1, 0]])]
        self.mpo_tensors = extend_gate(self.tensor, self.sites)


class Ryy(BaseGate):
    """Class representing a two-qubit rotation gate about the yy-axis.

    Attributes:
        name: The name of the gate ("ryy").
        matrix: The 4x4 matrix representation of the gate.
        interaction: The interaction level (2 for two-qubit gates).
        tensor: The tensor representation reshaped to (2, 2, 2, 2).
        generator: The generator for the gate.
        sites: The control and target sites.
        theta: The angle parameter.

    Methods:
        set_sites(*sites: int) -> None:
            Sets the sites and updates the tensor.
    """

    name = "ryy"
    interaction = 2

    def __init__(self, params: list[Parameter]) -> None:
        """Initializes the gate.

        Args:
            params : list[Parameter]
            A list containing a single rotation angle (`theta`) parameter.
        """
        self.theta = params[0]
        mat = np.array([
            [np.cos(self.theta / 2), 0, 0, 1j * np.sin(self.theta / 2)],
            [0, np.cos(self.theta / 2), -1j * np.sin(self.theta / 2), 0],
            [0, -1j * np.sin(self.theta / 2), np.cos(self.theta / 2), 0],
            [1j * np.sin(self.theta / 2), 0, 0, np.cos(self.theta / 2)],
        ])
        super().__init__(mat)

    def set_sites(self, *sites: int | list[int]) -> None:
        """Sets the sites for the gate.

        Args:
            *sites: Variable-length argument list specifying site indices.

        Raises:
            ValueError: If the number of sites does not match the interaction level of the gate.
        """
        sites_list = []
        for s in sites:
            if isinstance(s, int):
                sites_list.append(s)
            else:
                sites_list.extend(s)

        if len(sites_list) != self.interaction:
            msg = f"Number of sites {len(sites_list)} must be equal to the interaction level {self.interaction}"
            raise ValueError(msg)

        self.sites = sites_list
        self.tensor: NDArray[np.complex128] = np.reshape(self.matrix, (2, 2, 2, 2))
        self.generator = [(self.theta / 2) * np.array([[0, -1j], [1j, 0]]), np.array([[0, -1j], [1j, 0]])]
        self.mpo_tensors = extend_gate(self.tensor, self.sites)


class Rzz(BaseGate):
    """Class representing a two-qubit rotation gate about the zz-axis.

    Attributes:
        name: The name of the gate ("rzz").
        matrix: The 4x4 matrix representation of the gate.
        interaction: The interaction level (2 for two-qubit gates).
        tensor: The tensor representation reshaped to (2, 2, 2, 2).
        generator: The generator for the gate.
        sites: The control and target sites.
        theta: The angle parameter.

    Methods:
        set_sites(*sites: int) -> None:
            Sets the sites and updates the tensor.
    """

    name = "rzz"
    interaction = 2

    def __init__(self, params: list[Parameter]) -> None:
        """Initializes the gate.

        Args:
            params : list[Parameter]
            A list containing a single rotation angle (`theta`) parameter.
        """
        self.theta = params[0]
        mat = np.array([
            [np.cos(self.theta / 2) - 1j * np.sin(self.theta / 2), 0, 0, 0],
            [0, np.cos(self.theta / 2) + 1j * np.sin(self.theta / 2), 0, 0],
            [0, 0, np.cos(self.theta / 2) + 1j * np.sin(self.theta / 2), 0],
            [0, 0, 0, np.cos(self.theta / 2) - 1j * np.sin(self.theta / 2)],
        ])
        super().__init__(mat)

    def set_sites(self, *sites: int | list[int]) -> None:
        """Sets the sites for the gate.

        Args:
            *sites: Variable-length argument list specifying site indices.

        Raises:
            ValueError: If the number of sites does not match the interaction level of the gate.
        """
        sites_list = []
        for s in sites:
            if isinstance(s, int):
                sites_list.append(s)
            else:
                sites_list.extend(s)

        if len(sites_list) != self.interaction:
            msg = f"Number of sites {len(sites_list)} must be equal to the interaction level {self.interaction}"
            raise ValueError(msg)

        self.sites = sites_list
        self.tensor: NDArray[np.complex128] = np.reshape(self.matrix, (2, 2, 2, 2))
        self.generator = [(self.theta / 2) * np.array([[1, 0], [0, -1]]), np.array([[1, 0], [0, -1]])]
        self.mpo_tensors = extend_gate(self.tensor, self.sites)


class XX(BaseGate):
    """Class representing an XX operation. Used for two-site correlators.

    Attributes:
        name: The name of the gate ("xx").
        matrix: The 4x4 matrix representation of the gate.
        interaction: The interaction level (2 for two-qubit gates).
        tensor: The tensor representation reshaped to (2, 2, 2, 2).
        mpo: An MPO representation generated from the gate tensor.
        sites: The control and target sites.

    Methods:
        set_sites(*sites: int) -> None:
            Sets the sites and updates the tensor and MPO.
    """

    name = "xx"

    def __init__(self) -> None:
        """Initializes the XX gate."""
        x = X().matrix
        # two-site operator X⊗X
        mat = np.kron(x, x)
        super().__init__(mat)


class YY(BaseGate):
    """Class representing an YY operation. Used for two-site correlators.

    Attributes:
        name: The name of the gate ("yy").
        matrix: The 4x4 matrix representation of the gate.
        interaction: The interaction level (2 for two-qubit gates).
        tensor: The tensor representation reshaped to (2, 2, 2, 2).
        mpo: An MPO representation generated from the gate tensor.
        sites: The control and target sites.

    Methods:
        set_sites(*sites: int) -> None:
            Sets the sites and updates the tensor and MPO.
    """

    name = "yy"

    def __init__(self) -> None:
        """Initializes the YY gate."""
        y = Y().matrix
        # two-site operator Y⊗Y
        mat = np.kron(y, y)
        super().__init__(mat)


class ZZ(BaseGate):
    """Class representing an ZZ operation. Used for two-site correlators.

    Attributes:
        name: The name of the gate ("zz").
        matrix: The 4x4 matrix representation of the gate.
        interaction: The interaction level (2 for two-qubit gates).
        tensor: The tensor representation reshaped to (2, 2, 2, 2).
        mpo: An MPO representation generated from the gate tensor.
        sites: The control and target sites.

    Methods:
        set_sites(*sites: int) -> None:
            Sets the sites and updates the tensor and MPO.
    """

    name = "zz"

    def __init__(self) -> None:
        """Initializes the ZZ gate."""
        z = Z().matrix
        # two-site operator Z⊗Z
        mat = np.kron(z, z)
        super().__init__(mat)


class P0(BaseGate):
    """Class representing the projector onto |0⟩⟨0|.

    Attributes:
        name: The name of the gate ("p0").
        matrix: The 2x2 matrix representation of the projector.
        interaction: The interaction level (1 for single-qubit projectors).
        tensor: The tensor representation of the projector (same as the matrix).

    Methods:
        set_sites(*sites: int) -> None:
            Sets the site(s) where the projector is applied.
    """

    name = "p0"

    def __init__(self) -> None:
        """Initializes the |0⟩⟨0| projector."""
        mat = np.array([[1, 0], [0, 0]], dtype=complex)
        super().__init__(mat)


class P1(BaseGate):
    """Class representing the projector onto |1⟩⟨1|.

    Attributes:
        name: The name of the gate ("p1").
        matrix: The 2x2 matrix representation of the projector.
        interaction: The interaction level (1 for single-qubit projectors).
        tensor: The tensor representation of the projector (same as the matrix).

    Methods:
        set_sites(*sites: int) -> None:
            Sets the site(s) where the projector is applied.
    """

    name = "p1"

    def __init__(self) -> None:
        """Initializes the |1⟩⟨1| projector."""
        mat = np.array([[0, 0], [0, 1]], dtype=complex)
        super().__init__(mat)


class PVM(BaseGate):
    """Class representing a projection-valued measurement.

    Attributes:
        name: The name of the gate ("pvm").
    """

    name = "pvm"

    def __init__(self, bitstring: str) -> None:
        """Initializes the projection."""
        self.bitstring = bitstring

        # Identity array as placeholder for compatibility
        mat = np.array([[1, 0], [0, 1]])
        super().__init__(mat)


class RuntimeCost(BaseGate):
    """Diagnostic gate representing an estimated runtime/contraction cost.

    This is not a physical observable. It exposes a simulation-level metric
    (e.g., sum of internal bond dimensions cubed) via the measurement interface.
    """

    name = "runtime_cost"

    def __init__(self) -> None:
        """Creates a no-op placeholder matrix for BaseGate compatibility."""
        mat = np.array([[1, 0], [0, 1]], dtype=complex)
        super().__init__(mat)


class MaxBond(BaseGate):
    """Diagnostic gate for the maximum bond dimension in the MPS.

    Not a physical observable; provides simulation diagnostics through the
    same interface used for operator expectation values.
    """

    name = "max_bond"

    def __init__(self) -> None:
        """Creates a no-op placeholder matrix for BaseGate compatibility."""
        mat = np.array([[1, 0], [0, 1]], dtype=complex)
        super().__init__(mat)


class TotalBond(BaseGate):
    """Diagnostic gate for the total (summed) internal bond dimension.

    Not a physical observable; returns the sum of internal bond dimensions
    as a scalar diagnostic of network complexity.
    """

    name = "total_bond"

    def __init__(self) -> None:
        """Creates a no-op placeholder matrix for BaseGate compatibility."""
        mat = np.array([[1, 0], [0, 1]], dtype=complex)
        super().__init__(mat)


class Entropy(BaseGate):
    """Meta-observable for bipartite entanglement entropy across a cut.

    The actual entropy is computed from the MPS; this gate serves as a
    typed handle so that high-level code can request this diagnostic via
    the same measurement interface.
    """

    name = "entropy"

    def __init__(self) -> None:
        """Creates a no-op placeholder matrix for BaseGate compatibility."""
        mat = np.array([[1, 0], [0, 1]], dtype=complex)
        super().__init__(mat)

    def set_sites(self, *sites: int | list[int]) -> None:
        """Sets the sites defining the bipartition (i, i+1).

        Args:
            *sites: One or two integers or a list of two integers indicating the cut.
        """
        sites_list: list[int] = []
        for s in sites:
            if isinstance(s, int):
                sites_list.append(s)
            else:
                sites_list.extend(s)
        self.sites = sites_list


class SchmidtSpectrum(BaseGate):
    """Meta-observable for the Schmidt spectrum across a nearest-neighbor cut.

    The spectrum (singular values) is computed from the MPS around the specified
    bond and returned as a fixed-length vector (padded/truncated as needed).
    """

    name = "schmidt_spectrum"

    def __init__(self) -> None:
        """Creates a no-op placeholder matrix for BaseGate compatibility."""
        mat = np.array([[1, 0], [0, 1]], dtype=complex)
        super().__init__(mat)

    def set_sites(self, *sites: int | list[int]) -> None:
        """Sets the sites defining the bipartition (i, i+1).

        Args:
            *sites: One or two integers or a list of two integers indicating the cut.
        """
        sites_list: list[int] = []
        for s in sites:
            if isinstance(s, int):
                sites_list.append(s)
            else:
                sites_list.extend(s)
        self.sites = sites_list


class GateLibrary:
    """A collection of quantum gate classes for use in simulations.

    This library exposes gate **classes** (not instances). Each attribute points to
    a concrete `BaseGate` subclass implementing the corresponding operator. Use
    them like `GateLibrary.rx(theta)` or `GateLibrary.cz()` (depending on your
    constructors), or via any factory utilities you provide.

    Attributes:
        x: Class for the Pauli-X gate.
        y: Class for the Pauli-Y gate.
        z: Class for the Pauli-Z gate.
        sx: Class for the √X (SX) gate.
        h: Class for the Hadamard gate.
        id: Class for the identity gate.

        rx: Class for rotation about the X-axis.
        ry: Class for rotation about the Y-axis.
        rz: Class for rotation about the Z-axis.
        u:  Class for the generic single-qubit U gate.
        u2: Class for the U2 (fixed-θ,φ) single-qubit gate.

        cx: Class for the controlled-NOT (CNOT) gate.
        cz: Class for the controlled-Z gate.
        swap: Class for the SWAP gate.

        rxx: Class for two-qubit rotation about XX.
        ryy: Class for two-qubit rotation about YY.
        rzz: Class for two-qubit rotation about ZZ.

        cp: Class for the controlled-phase gate.
        p:  Class for the single-qubit phase gate.

        destroy: Class for the annihilation operator (ladder operator a).
        create:  Class for the creation operator (ladder operator a†).

        xx: Class for the XX interaction (non-parameterized).
        yy: Class for the YY interaction (non-parameterized).
        zz: Class for the ZZ interaction (non-parameterized).

        p0: Class for projector |0⟩⟨0|.
        p1: Class for projector |1⟩⟨1|.
        pvm: Class for projection-valued measurement onto a given bitstring.

        runtime_cost: Class representing a diagnostic "runtime/contraction cost" metric.
        max_bond:     Class representing a diagnostic for maximum bond dimension.
        total_bond:   Class representing a diagnostic for the sum of internal bond dimensions.
        entropy:      Class representing a request for bipartite entanglement entropy across a cut.
        schmidt_spectrum: Class representing a request for the Schmidt spectrum across a cut.

        custom: Base class hook for defining custom gates (falls back to `BaseGate`).
    """

    x = X
    y = Y
    z = Z
    sx = SX
    h = H
    id = Id

    rx = Rx
    ry = Ry
    rz = Rz
    u = U
    u2 = U2

    cx = CX
    cz = CZ
    swap = SWAP

    rxx = Rxx
    ryy = Ryy
    rzz = Rzz

    cp = CPhase
    p = Phase

    destroy = Destroy
    create = Create

    xx = XX
    yy = YY
    zz = ZZ

    p0 = P0
    p1 = P1
    pvm = PVM
<<<<<<< HEAD
    custom = BaseGate
    zero = Zero

    raising = Create
    lowering = Destroy
    pauli_z = Z
    pauli_x = X
    pauli_y = Y
=======

    runtime_cost = RuntimeCost
    max_bond = MaxBond
    total_bond = TotalBond
    entropy = Entropy
    schmidt_spectrum = SchmidtSpectrum

    custom = BaseGate
>>>>>>> dacc7068
<|MERGE_RESOLUTION|>--- conflicted
+++ resolved
@@ -1737,16 +1737,6 @@
     p0 = P0
     p1 = P1
     pvm = PVM
-<<<<<<< HEAD
-    custom = BaseGate
-    zero = Zero
-
-    raising = Create
-    lowering = Destroy
-    pauli_z = Z
-    pauli_x = X
-    pauli_y = Y
-=======
 
     runtime_cost = RuntimeCost
     max_bond = MaxBond
@@ -1755,4 +1745,10 @@
     schmidt_spectrum = SchmidtSpectrum
 
     custom = BaseGate
->>>>>>> dacc7068
+    zero = Zero
+
+    raising = Create
+    lowering = Destroy
+    pauli_z = Z
+    pauli_x = X
+    pauli_y = Y