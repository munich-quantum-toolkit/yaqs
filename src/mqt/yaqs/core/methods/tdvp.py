--- conflicted
+++ resolved
@@ -646,11 +646,7 @@
         state: MPS state to evolve.
         hamiltonian: MPO Hamiltonian.
         sim_params: Simulation parameters including dt and threshold.
-<<<<<<< HEAD
-        numiter_lanczos (int): Lanczos iterations per local update.
-=======
         numiter_lanczos: Lanczos iterations per local update.
->>>>>>> 9603ba3e
 
     Raises:
         ValueError: If Hamiltonian is invalid length.
