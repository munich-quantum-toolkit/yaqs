--- conflicted
+++ resolved
@@ -42,28 +42,6 @@
     from .core.data_structures.noise_model import NoiseModel
 
 
-<<<<<<< HEAD
-
-import os
-
-def available_cpus():
-    slurm_cpus = int(os.environ["SLURM_CPUS_ON_NODE"]) if "SLURM_CPUS_ON_NODE" in os.environ else None
-    machine_cpus = multiprocessing.cpu_count()
-
-
-    print(f"SLURM_CPUS_ON_NODE: {slurm_cpus}, Machine CPU count: {machine_cpus}")
-
-    if slurm_cpus is None:
-
-        return machine_cpus
-    elif slurm_cpus > 0:
-
-        return min(slurm_cpus, machine_cpus)
-    else:
-        
-        return 1
-
-=======
 import os
 
 
@@ -83,7 +61,6 @@
     if slurm_cpus is None:
         return machine_cpus
     return slurm_cpus
->>>>>>> 28f5f78b
 
 
 def _run_strong_sim(
